# This Source Code Form is subject to the terms of the Mozilla Public
# License, v. 2.0. If a copy of the MPL was not distributed with this
# file, You can obtain one at http://mozilla.org/MPL/2.0/.

from flask import Flask
from flask import request
import numpy as np
import argparse
import json

# TODO: this needs to manually copied in right now.

# we should package up the canosp project as a pypi project so we can
# just import it like any other module.

app = Flask(__name__)


class ServerFacade:
    """
    This class acts as a facade around the functions in
    `simulation_util` to provide a consistent interface to load data
    into a classifier.
    """

    def __init__(self, coef, intercept, num_client, client_fraction):
        """
        TOOD: add detailed docstring explaining each argument,
        referencing the paper
        """
        self._coef = coef
        self._intercept = intercept

        self._num_client = num_client
        self._client_fraction = client_fraction
        # grab all the weights from clients
        self._client_coefs = []
        self._client_intercepts = []

        self._num_samples = []

    def ingest_client_data(self, client_json):
        """
        TODO: add a docstring for each of these arguments

        `num_features` - this argument may be able to be removed.
        Someone needs to check if we can extract it from coefs matrix?
        """
<<<<<<< HEAD

        self._client_coefs.append(coefs)
        self._client_intercepts.append(intercept)
        self._num_samples.append(num_features)
=======
        client_json = json.loads(client_json)
        self._client_coefs = append(self._client_coefs, client_json["coefs"])
        self._client_intercepts = append(self._client_intercepts, client_json["intercept"])
        self._num_samples.append(client_json["num_features"])
>>>>>>> f31e9b86

    def compute_new_weights(self):
        # calculate the new server weights based on new weights coming from client
        new_coefs = np.zeros(self._coef.shape, dtype=np.float64, order="C")
        new_intercept = np.zeros(self._intercept.shape, dtype=np.float64, order="C")

        for index, (client_coef, client_intercept) in enumerate(
            zip(self._client_coefs, self._client_intercepts)
        ):
            n_k = self._num_samples[index]
            added_coef = [
                value * (n_k) / sum(self._num_samples) for value in client_coef
            ]
            added_intercept = [
                value * (n_k) / sum(self._num_samples) for value in client_intercept
            ]

            new_coefs = np.add(new_coefs, added_coef)
            new_intercept = np.add(new_intercept, added_intercept)

        # update the server weights to newly calculated weights
        print("Updated Weights: ", new_coefs, new_intercept)

        self._coef = new_coefs
        self._intercept = new_intercept

        # reset the state for the next round of learning
        self._client_coefs = None
        self._client_intercepts = None
        self._num_samples = []

        return self._coef, self._intercept


# TODO: you'll need to add server routes for `update_classifier` and
# `classify` to allow them to be invoked over the web.


@app.route("/api/v1/client_update/<string:client_id>", methods=["POST"])
def client_update(client_id):
    payload = request.get_json()

    # This is some debugging information so you can see how data gets
    # ingested at the server.
    msg = "Client ID: [{}].\nJSON Payload: {}".format(client_id, str(payload))
    print(msg)

    # TODO: you probably want to send some kind of useful feedback to
    # clients that the data was ingested by the server
    return {"result": "ok", "message": msg}


def flaskrun(app, default_host="0.0.0.0", default_port="8000"):
    """
    Takes a flask.Flask instance and runs it. Parses
    command-line flags to configure the app.
    """

    # Set up the command-line options
    parser = argparse.ArgumentParser()
    parser.add_argument(
        "-H",
        "--host",
        help="Hostname of the Flask app " + "[default %s]" % default_host,
        default=default_host,
    )
    parser.add_argument(
        "-P",
        "--port",
        help="Port for the Flask app " + "[default %s]" % default_port,
        default=default_port,
    )

    # Two options useful for debugging purposes, but
    # a bit dangerous so not exposed in the help message.
    parser.add_argument("-d", "--debug", action="store_true", dest="debug")
    parser.add_argument("-p", "--profile", action="store_true", dest="profile")

    args = parser.parse_args()

    # If the user selects the profiling option, then we need
    # to do a little extra setup
    if args.profile:
        from werkzeug.contrib.profiler import ProfilerMiddleware

        app.config["PROFILE"] = True
        app.wsgi_app = ProfilerMiddleware(app.wsgi_app, restrictions=[30])
        args.debug = True

    app.run(debug=args.debug, host=args.host, port=int(args.port))


if __name__ == "__main__":
    flaskrun(app)<|MERGE_RESOLUTION|>--- conflicted
+++ resolved
@@ -46,17 +46,10 @@
         `num_features` - this argument may be able to be removed.
         Someone needs to check if we can extract it from coefs matrix?
         """
-<<<<<<< HEAD
-
-        self._client_coefs.append(coefs)
-        self._client_intercepts.append(intercept)
-        self._num_samples.append(num_features)
-=======
         client_json = json.loads(client_json)
-        self._client_coefs = append(self._client_coefs, client_json["coefs"])
-        self._client_intercepts = append(self._client_intercepts, client_json["intercept"])
+        self._client_coefs.append(client_json["coefs"])
+        self._client_intercepts.append(client_json["intercept"])
         self._num_samples.append(client_json["num_features"])
->>>>>>> f31e9b86
 
     def compute_new_weights(self):
         # calculate the new server weights based on new weights coming from client
@@ -68,10 +61,10 @@
         ):
             n_k = self._num_samples[index]
             added_coef = [
-                value * (n_k) / sum(self._num_samples) for value in client_coef
+                np.array(value) * (n_k) / sum(self._num_samples) for value in client_coef
             ]
             added_intercept = [
-                value * (n_k) / sum(self._num_samples) for value in client_intercept
+                np.array(value) * (n_k) / sum(self._num_samples) for value in client_intercept
             ]
 
             new_coefs = np.add(new_coefs, added_coef)
