from sklearn.linear_model import SGDClassifier
import numpy as np
import random
import mozfldp.server as server


def client_update(
    init_weights, epochs, batch_size, features, labels, all_classes, rand_seed
):
    """
    Given the previous weights from the server, it does updates on the model
    and returns the new set of weights

    init_weights: weights to initialize the training with
        ex: [weights of size num_classes*num_features, intercepts of size num_classes]
    epochs: number of epochs to run the training for
    batch_size: the size of each batch of data while training
    features: a 2D array containing features for each sample
        ex: [[feature1, feature2], [feature1, feature2], ...]
    labels: an array containing the labels for the corresponding sample in "features"
        ex: [label1, label2, ...]
    all_classes: an array containing the unique labels across the entire dataset (`labels` may not contain all of these)
    rand_seed: a seed to use with any random number generation in order to get consistant results between runs
    """

    # split the data into batches by given batch_size
    # TODO: need to ensure that a batch doesn't just contain 1 label
    batches_features = []
    batches_labels = []

    for i in range(0, len(features), batch_size):
        batches_features.append(features[i: i + batch_size])
        batches_labels.append(labels[i: i + batch_size])

    coef = list(init_weights[0])
    intercept = list(init_weights[1])

    classifier = SGDClassifier(loss="log", random_state=rand_seed)
    classifier.coef_ = np.array(coef)
    classifier.intercept_ = np.array(intercept)

    for epoch in range(epochs):
        for i in range(len(batches_features)):
            classifier.partial_fit(
                batches_features[i],
                batches_labels[i],
                # list of all possible classes - need to get all unique values instead of hardcoding
                classes=all_classes,
            )

            # update the weights so for the next batch the new ones are used
            coef = classifier.coef_
            intercept = classifier.intercept_

    weights = [coef, intercept]

    return weights


def server_update(
    init_weight,
    client_fraction,
    num_rounds,
    features,
    labels,
    epoch,
    batch_size,
    display_weight_per_round,
    rand_seed,
):
    """
    Calls client_update to get the updated weights from clients, and applies Federated
    Averaging Algorithm to update the weight on server side

    init_weights: weights to initialize the training with
        ex: [weights of size num_classes*num_features, intercepts of size num_classes]
    client_fraction: fraction of clients to use per round
    num_rounds: number of rounds used to update the weight
    features: a 3D array containing features for each sample
        ex: [[[feature1, feature2], [feature1, feature2], ...]]
    labels: an array containing the labels for the corresponding sample in "features"
        ex: [label1, label2, ...]
    epoch: number of epochs to run the training for
    batch_size: the size of each batch of data while training
    display_weight_per_round: a boolean value used to toggle the display of weight value per round
<<<<<<< HEAD
=======
    rand_seed: a seed to use with any random number generation in order to get consistant results between runs
>>>>>>> f4e8debc

    """
    # initialize the weights
    coef = init_weight[0]
    intercept = init_weight[1]

    # unique classes in the dataset
    all_classes = np.unique(labels)

    # number of clients
    client_num = len(features)
    # fraction of clients
    C = client_fraction

<<<<<<< HEAD
    serv = server.ServerFacade(coef, intercept, client_num, client_fraction)
=======
    # reseed the rng each run
    random.seed(rand_seed)
>>>>>>> f4e8debc

    # use to generate n_k so that the sum of n_k equals to n
    for i in range(num_rounds):
        # calculate the number of clients used in this round
        m = max(int(client_num * C), 1)
        # random set of m client's index
        user_ids = np.array(random.sample(range(client_num), m))

        for user_id in user_ids:
            client_feature = features[user_id]
            num_features = len(client_feature)
            client_label = labels[user_id]
            coefs, intercept = client_update(
                [coef, intercept],
                epoch,
                batch_size,
                client_feature,
                client_label,
                all_classes,
                rand_seed,
            )

            serv.send_weights(coefs, intercept, num_features)

    coef, intercept = serv.compute_new_weights()

    # TODO: extract down to end of function so that we can construct
    # a new SGD using new coef+intercept data.

    # Reconstruct a new classifier so that we can test the accuracy
    # using new coef and intercept

    # load coefficients and intercept into the classifier
    clf = SGDClassifier(loss="log", random_state=rand_seed)

    clf.coef_ = coef
    clf.intercept_ = intercept
    clf.classes_ = np.unique(
        list(labels)
    )  # the unique labels are the classes for the classifier

    return clf<|MERGE_RESOLUTION|>--- conflicted
+++ resolved
@@ -83,10 +83,7 @@
     epoch: number of epochs to run the training for
     batch_size: the size of each batch of data while training
     display_weight_per_round: a boolean value used to toggle the display of weight value per round
-<<<<<<< HEAD
-=======
     rand_seed: a seed to use with any random number generation in order to get consistant results between runs
->>>>>>> f4e8debc
 
     """
     # initialize the weights
@@ -101,13 +98,11 @@
     # fraction of clients
     C = client_fraction
 
-<<<<<<< HEAD
-    serv = server.ServerFacade(coef, intercept, client_num, client_fraction)
-=======
     # reseed the rng each run
     random.seed(rand_seed)
->>>>>>> f4e8debc
 
+    serv = server.ServerFacade(coef, intercept, client_num, client_fraction)
+    
     # use to generate n_k so that the sum of n_k equals to n
     for i in range(num_rounds):
         # calculate the number of clients used in this round
